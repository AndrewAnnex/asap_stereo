--- conflicted
+++ resolved
@@ -1585,10 +1585,7 @@
 
     @staticmethod
     def _read_match_file_csv(filename):
-<<<<<<< HEAD
         # returns col, row
-=======
->>>>>>> 1b6e0673
         with open(filename, 'r') as src:
             return [list(map(float, _)) for _ in list(csv.reader(src))[1:]]
 
@@ -1600,15 +1597,12 @@
     def __init__(self):
         self.cs = CommonSteps()
 
-<<<<<<< HEAD
     def match_gsds(self, ref_image, *images):
         ref_gsd = int(self.cs.get_image_gsd(ref_image))
         for img in images:
             out_name = Path(img).stem + f'_{ref_gsd}.vrt'
             _ = sh.gdal_translate(img, out_name, '-of', 'vrt', '-tr', ref_gsd, ref_gsd, '-r', 'cubic')
             yield out_name
-=======
->>>>>>> 1b6e0673
 
     def normalize(self, image):
         # iterable of bands
@@ -1619,25 +1613,15 @@
         scales = itertools.chain(((f'-scale_{bandif["band"]}', float(bandif["minimum"])*1.001, float(bandif["maximum"])*1.001, 1, 255) for bandif in band_stats))
         # run gdal translate
         _ = sh.gdal_translate(image, out_name, '-of', 'vrt', '-ot', 'Byte', *scales, '-a_nodata', 0, _out=sys.stdout, _err=sys.stderr)
-<<<<<<< HEAD
         return out_name
 
     def find_matches(self, reference_image, *mobile_images, ipfindkwargs=None, ipmatchkwargs=None):
-=======
-        return _
-
-    def find_matches(self, reference_image, mobile_image, ipfindkwargs=None, ipmatchkwargs=None):
->>>>>>> 1b6e0673
         """
         Generate GCPs for a mobile image relative to a reference image and echo to std out
         #todo: do we always assume the mobile_dem has the same srs/crs and spatial resolution as the mobile image?
         #todo: implement my own normalization
         :param reference_image: reference vis image
-<<<<<<< HEAD
         :param mobile_images: image we want to move to align to reference image
-=======
-        :param mobile_image: image we want to move to align to reference image
->>>>>>> 1b6e0673
         :param ipfindkwargs: override kwargs for ASP ipfind
         :param ipmatchkwargs: override kwarge for ASP ipmatch
         :return: 
@@ -1646,19 +1630,10 @@
             # todo --output-folder
             ipfindkwargs = f'--num-threads {_threads_singleprocess} --normalize --debug-image 1 --ip-per-tile 50'
         ipfindkwargs = ipfindkwargs.split(' ')
-<<<<<<< HEAD
-=======
-        # run ipfind
-        self.cs.ipfind(*ipfindkwargs, reference_image, mobile_image)
-        # get vwip files
-        ref_img_vwip = Path(reference_image).with_suffix('.vwip').absolute()
-        mob_img_vwip = Path(mobile_image).with_suffix('.vwip').absolute()
->>>>>>> 1b6e0673
         # set default ipmatchkwargs if needed
         if ipmatchkwargs is None:
             ipmatchkwargs = '--debug-image --ransac-constraint homography'
         ipmatchkwargs = ipmatchkwargs.split(' ')
-<<<<<<< HEAD
         # run ipfind on the reference image
         self.cs.ipfind(*ipfindkwargs, reference_image)
         # get vwip file
@@ -1672,12 +1647,6 @@
             self.cs.ipmatch(*ipmatchkwargs, reference_image, ref_img_vwip, mobile_image, mob_img_vwip)
             # done, todo return tuple of vwip/match files
             yield f'{Path(reference_image).stem}__{Path(mobile_image).stem}.match'
-=======
-        # run ipmatch
-        self.cs.ipmatch(*ipmatchkwargs, reference_image, ref_img_vwip, mobile_image, mob_img_vwip)
-        # done, todo return tuple of vwip/match files
-        pass
->>>>>>> 1b6e0673
 
     def matches_to_csv(self, match_file):
         """
@@ -1755,11 +1724,7 @@
         return mobile_vrt
 
     @staticmethod
-<<<<<<< HEAD
-    def warp(reference_image, mobile_vrt, out_name=None, gdal_warp_args=None):
-=======
     def warp(reference_image, mobile_vrt, out_name=None, gdal_warp_args=None, tr=1.0):
->>>>>>> 1b6e0673
         """
         Final step in workflow, given a reference image and a mobile vrt with attached GCPs
         use gdalwarp to create a modified non-virtual file that is aligned to the reference image
@@ -1768,11 +1733,7 @@
             gdal_warp_args = ['-overwrite', '-tap', '-multi', '-wo',
                               'NUM_THREADS=ALL_CPUS', '-refine_gcps',
                               '0.25, 120', '-order', 3, '-r', 'cubic',
-<<<<<<< HEAD
-                              '-tr', 1.0, 1.0, ]
-=======
                               '-tr', tr, tr, ]
->>>>>>> 1b6e0673
         # get reference image crs
         refimgcrs = str(sh.gdalsrsinfo(reference_image, '-o', 'proj4')).strip() # todo: on some systems I end up with an extract space or quotes, not sure I could be mis-remembering
         # update output name
@@ -1803,7 +1764,6 @@
             self.warp(ref_img, vrt_with_gcps, out_name=gdal_warp_args)
 
 
-<<<<<<< HEAD
     def get_common_matches(self, ref_left_match, ref_right_match):
         """
         returns coordinates as column row (x, y).
@@ -1926,8 +1886,6 @@
 
 
 
-=======
->>>>>>> 1b6e0673
 class ASAP(object):
     r"""
     ASAP Stereo Pipeline

# BSD 3-Clause License
#
# Copyright (c) 2020, Andrew Michael Annex
# All rights reserved.
#
# Redistribution and use in source and binary forms, with or without
# modification, are permitted provided that the following conditions are met:
#
# 1. Redistributions of source code must retain the above copyright notice, this
#    list of conditions and the following disclaimer.
#
# 2. Redistributions in binary form must reproduce the above copyright notice,
#    this list of conditions and the following disclaimer in the documentation
#    and/or other materials provided with the distribution.
#
# 3. Neither the name of the copyright holder nor the names of its
#    contributors may be used to endorse or promote products derived from
#    this software without specific prior written permission.
#
# THIS SOFTWARE IS PROVIDED BY THE COPYRIGHT HOLDERS AND CONTRIBUTORS "AS IS"
# AND ANY EXPRESS OR IMPLIED WARRANTIES, INCLUDING, BUT NOT LIMITED TO, THE
# IMPLIED WARRANTIES OF MERCHANTABILITY AND FITNESS FOR A PARTICULAR PURPOSE ARE
# DISCLAIMED. IN NO EVENT SHALL THE COPYRIGHT HOLDER OR CONTRIBUTORS BE LIABLE
# FOR ANY DIRECT, INDIRECT, INCIDENTAL, SPECIAL, EXEMPLARY, OR CONSEQUENTIAL
# DAMAGES (INCLUDING, BUT NOT LIMITED TO, PROCUREMENT OF SUBSTITUTE GOODS OR
# SERVICES; LOSS OF USE, DATA, OR PROFITS; OR BUSINESS INTERRUPTION) HOWEVER
# CAUSED AND ON ANY THEORY OF LIABILITY, WHETHER IN CONTRACT, STRICT LIABILITY,
# OR TORT (INCLUDING NEGLIGENCE OR OTHERWISE) ARISING IN ANY WAY OUT OF THE USE
# OF THIS SOFTWARE, EVEN IF ADVISED OF THE POSSIBILITY OF SUCH DAMAGE.


import fire
import pvl
import sh
from sh import Command
from contextlib import contextmanager
import functools
import os
import sys
import datetime
import itertools
from typing import Optional, Dict, List, Tuple, Union, Callable
import moody
import re
from pathlib import Path
from threading import Semaphore
import math
import json
import warnings
import papermill as pm

here = os.path.dirname(__file__)

cores = os.cpu_count()
if not cores:
    cores = 16

_threads_singleprocess = cores # 24, 16
_threads_multiprocess  = _threads_singleprocess // 2 if _threads_singleprocess > 1 else 1 # 12, 8
_processes             = _threads_multiprocess // 4 if _threads_multiprocess > 3 else 1 # 3, 2


pool = Semaphore(cores)

def done(cmd, success, exit_code):
    pool.release()

@contextmanager
def cd(newdir):
    prevdir = os.getcwd()
    try:
        if newdir:
            os.chdir(newdir)
            print(f'cd {newdir}', flush=True)
        yield
    finally:
        os.chdir(prevdir)
        print(f'cd {prevdir}', flush=True)

@contextmanager
def silent_cd(newdir):
    prevdir = os.getcwd()
    try:
        if newdir:
            os.chdir(newdir)
        yield
    finally:
        os.chdir(prevdir)

def cmd_to_string(command: sh.RunningCommand) -> str:
    """
    Converts the running command into a single string of the full command call for easier logging
    
    :param command: a command from sh.py that was run
    :return: string of bash command
    """
    return  " ".join((_.decode("utf-8") for _ in command.cmd))

def clean_args(args):
    return list(itertools.chain.from_iterable([x.split(' ') if isinstance(x, str) else (x,) for x in args]))

def clean_kwargs(kwargs: Dict)-> Dict:
    cleaned = {}
    for key in kwargs.keys():
        new_key = str(key)
        if not key.startswith('--') and len(key) > 1:
            new_key = f'--{key}'
        elif not key.startswith('-'):
            new_key = f'-{key}'
        new_key = new_key.replace('_', '-')
        cleaned[new_key] = kwargs[key]
    return cleaned

def kwargs_to_args(kwargs: Dict)-> List:
    keys = []
    # ensure keys start with '--' for asp scripts
    for key in kwargs.keys():
        key = str(key)
        if key not in ('--t_srs', '--t_projwin'):
            key = key.replace('_', '-')
        if not key.startswith('--') and len(key) > 1:
            keys.append(f'--{key}')
        elif not key.startswith('-'):
            keys.append(f'-{key}')
        else:
            keys.append(key)
    return [x for x in itertools.chain.from_iterable(itertools.zip_longest(keys, kwargs.values())) if x]

def isis3_to_dict(instr: str)-> Dict:
    """
    Given a stdout string from ISIS3, return a Dict version
    
    :param instr:
    :return: dictionary of isis output
    """
    groups = re.findall(r'Group([\S\s]*?)End_Group', instr)
    out = {}
    for group in groups:
        lines = [x.replace('=', '').split() for x in group.split('\\n')]
        group_name = lines[0][0]
        out[group_name] = {t[0]: t[1] for t in lines[1:-1]}
    return out

def rich_logger(func: Callable):
    """
    rich logger decorator, wraps a function and writes nice log statements
    
    :param func: function to wrap
    :return: wrapped function
    """
    @functools.wraps(func)
    def wrapper(*args, **kwargs):
        start_time = datetime.datetime.now()
        # grab the function name first
        func_name = func.__name__
        # check if we are running a sh/bash command or a normal python function
        if '/bin/' not in func_name:
            if func.__doc__ is None:
                name_line = f'{func_name}'
            else:
                # grab the first doc line for the pretty name, make sure all functions have docs!
                pretty_name = func.__doc__.splitlines()[1].strip()
                # generate the name line
                name_line = f'{func_name} ({pretty_name})'
        else:
            # else we have a bash command and won't have a pretty name
            name_line = func_name
        # log out the start line with the name line and start time
        print(f"""# Started: {name_line}, at: {start_time.isoformat(" ")}""", flush=True)
        # call the function and get the return
        ret = func(*args, **kwargs)
        # if we had a running command log out the call
        if ret is not None and isinstance(ret, sh.RunningCommand):
            print(f'# Ran Command: {cmd_to_string(ret)}', flush=True)
        # else just get the time duraton
        end_time = datetime.datetime.now()
        duration = end_time - start_time
        # log out the execution time
        print(f"""# Finished: {name_line}, at: {end_time.isoformat(" ")}, duration: {str(duration)}""", flush=True)
        # no return at this point
    return wrapper


def par_do(func, all_calls_args):
    """
    Parallel execution helper function for sh.py Commands
    
    :param func: func to call
    :param all_calls_args: args to pass to each call of the func
    :return: list of called commands
    """
    procs = []

    def do(*args):
        pool.acquire()
        return func(*args, _bg=True, _done=done)

    for call_args in all_calls_args:
        if ' ' in call_args:
            # if we are running a command with multiple args, sh needs different strings
            call_args = call_args.split(' ')
            procs.append(do(*call_args))
        else:
            procs.append(do(call_args))

    return [p.wait() for p in procs]

class CommonSteps(object):
    r"""
    ASAP Stereo Pipeline - Common Commands

    █████████████████████████████████████████████████████████████

              ___   _____ ___    ____
             /   | / ___//   |  / __ \
            / /| | \__ \/ /| | / /_/ /
           / ___ |___/ / ___ |/ ____/
          /_/  |_/____/_/  |_/_/      𝑆 𝑇 𝐸 𝑅 𝐸 𝑂

          asap_stereo (0.1.0)

          Github: https://github.com/AndrewAnnex/asap_stereo

    █████████████████████████████████████████████████████████████
    """

    # defaults for first 3 steps parallel stereo
    defaults_ps1 = {
            '--processes': _processes,
            '--threads-singleprocess': _threads_singleprocess,
            '--threads-multiprocess': _threads_multiprocess,
            '--stop-point': 4,
            '--bundle-adjust-prefix': 'adjust/ba'
        }

    # defaults for first last step parallel stereo (triangulation)
    defaults_ps2 = {
            '--processes'            : _threads_singleprocess, # use more cores for triangulation!
            '--threads-singleprocess': _threads_singleprocess,
            '--threads-multiprocess' : _threads_multiprocess,
            '--entry-point'          : 4,
            '--bundle-adjust-prefix' : 'adjust/ba'
        }

    # default eqc Iau projections, eventually replace with proj4 lookups
    projections = {
        "IAU_Mars": "+proj=eqc +lat_ts=0 +lat_0=0 +lon_0=0 +x_0=0 +y_0=0 +a=3396190 +b=3396190 +units=m +no_defs",
        "IAU_Moon": "+proj=eqc +lat_ts=0 +lat_0=0 +lon_0=0 +x_0=0 +y_0=0 +a=1737400 +b=1737400 +units=m +no_defs",
        "IAU_Mercury": "+proj=eqc +lat_ts=0 +lat_0=0 +lon_0=0 +x_0=0 +y_0=0 +a=2439700 +b=2439700 +units=m +no_defs"
    }

    def __init__(self):
        self.parallel_stereo = Command('parallel_stereo').bake(_out=sys.stdout, _err=sys.stderr)
        self.stereo = Command('stereo').bake(_out=sys.stdout, _err=sys.stderr)
        self.point2dem   = Command('point2dem').bake(_out=sys.stdout, _err=sys.stderr)
        self.pc_align    = Command('pc_align').bake('--save-inv-transform', _out=sys.stdout, _err=sys.stderr)
        self.dem_geoid   = Command('dem_geoid').bake(_out=sys.stdout, _err=sys.stderr)
        self.geodiff     = Command('geodiff').bake('--float', _out=sys.stdout, _err=sys.stderr, _tee=True)
        self.mroctx2isis = Command('mroctx2isis').bake(_out=sys.stdout, _err=sys.stderr)
        self.spiceinit   = Command('spiceinit').bake(_out=sys.stdout, _err=sys.stderr)
        self.spicefit    = Command('spicefit').bake(_out=sys.stdout, _err=sys.stderr)
        self.cubreduce   = Command('reduce').bake(_out=sys.stdout, _err=sys.stderr)
        self.ctxcal      = Command('ctxcal').bake(_out=sys.stdout, _err=sys.stderr)
        self.ctxevenodd  = Command('ctxevenodd').bake(_out=sys.stdout, _err=sys.stderr)
        self.hillshade   = Command('gdaldem').hillshade.bake(_out=sys.stdout, _err=sys.stderr)
        self.mapproject  = Command('mapproject').bake(_out=sys.stdout, _err=sys.stderr)
        self.rio_calc   = sh.rio.calc.bake(_out=sys.stdout, _err=sys.stderr)
        self.point2mesh  = Command('point2mesh').bake(_out=sys.stdout, _err=sys.stderr)
        try:
            # try to use parallel bundle adjustment
            self.ba = Command('parallel_bundle_adjust').bake(
                '--threads-singleprocess', _threads_singleprocess,
                '--threads-multiprocess', _threads_multiprocess
            )
        except sh.CommandNotFound:
            # if not fall back to regular bundle adjust
            self.ba = Command('bundle_adjust')
        finally:
            self.ba = self.ba.bake('--threads', cores, _out=sys.stdout, _err=sys.stderr)

    @staticmethod
    def get_cav_info(lbl: str) -> Dict:
        """
        Get the Camera Model Data Elements from a pds label file
        """
        data = pvl.load(str(lbl))
        return dict(data['GEOMETRIC_CAMERA_MODEL_PARMS'])

    @staticmethod
    def write_camera_model_file(params: Dict, out_name: str)-> None:
        """
        Write out the camera model elements to a file ASP can use
        
        Note, parameters are exported out to 9 decimals, I can see
        other scripts out there introduce float64 precision differences
        #todo switch to use kwargs to allow overrides
        :param params: 
        :param out_name: 
        :return: 
        """
        model_type = params['MODEL_TYPE']
        out_name = Path(out_name).with_suffix(f'.{model_type.lower()}')
        comp_ids = params['MODEL_COMPONENT_ID']
        comps = [params[f'MODEL_COMPONENT_{i}'] for i, _ in enumerate(comp_ids, start=1)]
        lines = [f"{cid} = {' '.join(list(map(lambda c: f'{c:.9f}', c)))}\n" for cid, c in zip(comp_ids, comps)]
        with open(out_name, 'w') as out:
            out.writelines(lines)
        pass
        
    @staticmethod
    def get_stereo_quality_report(cub1, cub2) -> str:
        """
        Get the stereo quality report for two cub files
        The cub files must be Level1 images (Spiceinit'ed but not map-projected).

        The quality values reported by this program are based on the
        recommendations and limitations in Becker et al. (2015).  They have
        a value of one for an ideal value, between zero and one for a value
        within the acceptable limits, and less than zero (the more negative,
        the worse) if the value is beyond the acceptable limit.
        # TODO refactor into more granular bits
        :param cub1: path
        :param cub2: path
        :return:
        """
        from .stereo_quality import get_report
        report = get_report(cub1, cub2)
        return report


    @staticmethod
    def get_cam_info(img) -> Dict:
        """
        Get the camera information dictionary from ISIS using camrange

        :param img: path to image as a string
        :return: dictionary of info
        """
        wd = str(Path(img).absolute().parent)
        with silent_cd(wd):
            # currently have to cd into the directory to minify the length
            # of the file name parameter, isis3 inserts additional new lines to wrap
            # words in the terminal that will mess up isis3 to dict without management
            camrange = Command('camrange')
            out = str(camrange(f'from={str(Path(img).name)}').stdout)
            out_dict = isis3_to_dict(out)
        return out_dict

    @staticmethod
    def get_image_gsd(img, opinion='lower')-> float:
        gdalinfocmd = Command('gdalinfo').bake('-json')
        gdal_info = json.loads(str(gdalinfocmd(img)))
        if "geoTransform" in gdal_info:
            transform = gdal_info["geoTransform"]
            res1, res2  = math.fabs(transform[1]), math.fabs(transform[-1])
        else:
            cam_info = CommonSteps.get_cam_info(img)
            if "PixelResolution" not in cam_info:
                raise RuntimeError("Could not find pixel size for input using gdal or camrange. Check if image is valid.")
            res1, res2 = math.fabs(float(cam_info["PixelResolution"]["Lowest"])), math.fabs(float(cam_info["PixelResolution"]["Highest"]))
        if opinion.lower() == 'lower':
            return min(res1, res2)
        elif opinion.lower() == 'higher':
            return max(res1, res2)
        elif opinion.lower() == 'average':
            return (res1+res2)/2
        else:
            raise RuntimeError(f'Opinion {opinion} is not valid, must be "lower" or "higher" or "average".')

    @staticmethod
    def get_srs_info(img, use_eqc: str = None)-> str:
        if use_eqc:
            print(f'Using user provided projection {use_eqc}')
            return use_eqc
        proj4str = sh.gdalsrsinfo(str(img), o='proj4')
        if len(proj4str) <= 10: # arbitrary length picked here
            out_dict = CommonSteps.get_cam_info(img)
            lon = (float(out_dict['UniversalGroundRange']['MinimumLongitude']) + float(out_dict['UniversalGroundRange']['MaximumLongitude'])) / 2
            proj4str = f"+proj=sinu +lon_0={lon} +x_0=0 +y_0=0 +a={out_dict['Target']['RadiusA']} +b={out_dict['Target']['RadiusB']} +units=m +no_defs"
        return str(proj4str).rstrip('\n\' ').lstrip('\'')

    @staticmethod
    def get_map_info(img, key: str, group='UniversalGroundRange')-> str:
        out_dict = CommonSteps.get_cam_info(img)
        return out_dict[group][key]

    @staticmethod
    def parse_stereopairs():
        left, right, both = sh.cat('./stereopairs.lis').strip().split(' ')
        assert both is not None
        return left, right, both

    @staticmethod
    def create_stereopairs_lis():
        left, right, _ = sh.cat('./pair.lis').split('\n')
        with open('./stereopairs.lis', 'w') as out:
            out.write(f'{left} {right} {left}_{right}')

    @staticmethod
    def create_stereodirs_lis():
        with open('./stereodirs.lis', 'w') as out:
            _, _, left_right = CommonSteps.parse_stereopairs()
            out.write(left_right)

    @staticmethod
    def create_sterodirs():
        Path(sh.cat('./stereodirs.lis').strip()).mkdir(exist_ok=True)

    @staticmethod
    def create_stereopair_lis():
        left, right, left_right = CommonSteps.parse_stereopairs()
        with open(f'./{left_right}/stereopair.lis', 'w') as out:
            out.write(f'{left} {right}')

    @staticmethod
    def get_img_crs(img):
        """
        Get CRS of the image

        uses rasterio
        :param img: path to image
        :return: CRX of image
        """
        import rasterio as rio
        with rio.open(img) as i:
            return i.crs

    @staticmethod
    def get_img_bounds(img):
        """
        Get the bounds of the image

        uses rasterio
        :param img: path to image
        :return: bounds tuple
        """
        import rasterio as rio
        with rio.open(img) as i:
            return i.bounds

    def transform_bounds_and_buffer(self, img1, img2, factor=2.0):
        """
        Get bounds of img2 based on centroid of img1 surrounded by a buffer
        the size of the maximum dimension of img1 (scaled by a factor)

        ie if img1 is hirise and img2 is ctx, we find the center point of img1 in img2
        then create a bounding box that is buffered (in radius) by the height of the hirise image
        technically the buffered box would be 2x the height of the hirise which is fine

        :param img1: img to find the bounds in img2 space
        :param img2: crs we are interested in finding the expanded bounds of img1 in
        :param factor: how big we want it (radius is longest dim in img1)
        :return: xmin_img2, ymin_img2, xmax_img2, ymax_img2
        """
        from pyproj import transform
        img1_bounds = self.get_img_bounds(img1)
        img1_crs    = self.get_img_crs(img1)
        img2_crs    = self.get_img_crs(img2)
        # get the buffer radius
        buffer_radius = max((abs(img1_bounds.top-img1_bounds.bottom), abs(img1_bounds.left - img1_bounds.right))) * factor
        # get the centroid of img1
        img1_center = (0.0, (img1_bounds.top + img1_bounds.bottom)/2)
        # transform the centroid
        img1_center_t = transform(img1_crs, img2_crs, *img1_center)
        # use the transformed center to get new xmin ymin xmax ymax
        xmin_img2 = img1_center_t[0] - buffer_radius
        ymin_img2 = img1_center_t[1] - buffer_radius
        xmax_img2 = img1_center_t[0] + buffer_radius
        ymax_img2 = img1_center_t[1] + buffer_radius
        return xmin_img2, ymin_img2, xmax_img2, ymax_img2

    def crop_by_buffer(self, img1, img2, factor=2.0):
        """
        use gdal warp to crop img2 by a buffer around img1

        :param img1: first image defines buffer area
        :param img2: second image is cropped by buffer from first
        :param factor: factor to buffer with
        """
        xmin, ymin, xmax, ymax = self.transform_bounds_and_buffer(img1, img2, factor=factor)
        img2_path = Path(img2).absolute()
        new_name = img2_path.stem + '_clipped.tif'
        return sh.gdalwarp('-te', xmin, ymin, xmax, ymax, img2_path, new_name)

    def check_mpp_against_true_gsd(self, path, mpp):
        """
        Get the GSD of the image, and warn if it is less than 3 * the gsd

        :param path: path to image
        :param mpp: proposed mpp for image
        """
        true_gsd = self.get_image_gsd(path)
        if mpp < true_gsd * 3:
            warnings.warn(f"True image GSD is possibly too big for provided mpp value of {mpp} (compare to 3xGSD={true_gsd * 3})",
                          category=RuntimeWarning)

    @staticmethod
    def get_mpp_postfix(mpp: Union[int, float, str]) -> str:
        """
        get the mpp postfix

        :param mpp: mpp value
        :return: postfix as a string
        """
        return str(float(mpp)).replace('.', '_')

    @rich_logger
    def get_pedr_4_pcalign_w_moody(self, cub_path, proj = None, https=True):
        """
        Python replacement for pedr_bin4pc_align.sh
        that uses moody and the PDS geosciences node REST API

        :param proj: optional projection override
        :param https: optional way to disable use of https
        :param cub_path: path to input file to get query geometry
        """
        cub_path = Path(cub_path).absolute()
        out_name = cub_path.parent.name
        cwd = cub_path.parent
        with cd(cwd):
            out_dict = CommonSteps.get_cam_info(cub_path)['UniversalGroundRange']
            minlon, maxlon, minlat, maxlat = out_dict['MinimumLongitude'], out_dict['MaximumLongitude'], out_dict['MinimumLatitude'], out_dict['MaximumLatitude']
            # use moody to get the pedr in shape file form, we export a csv for what we need to align to
            moody.ODE(https=https).pedr(minlon=float(minlon), minlat=float(minlat), maxlon=float(maxlon), maxlat=float(maxlat), ext='shp')
            shpfile = next(Path.cwd().glob('*z.shp'))
            sql_query = f'SELECT Lat, Lon, Planet_Rad - 3396190.0 AS Datum_Elev, Topography FROM "{shpfile.stem}"'
            # create the minified file just for pc_align
            sh.ogr2ogr('-f', 'CSV', '-sql', sql_query, f'./{out_name}_pedr4align.csv', shpfile.name)
            # get projection info
            projection = self.get_srs_info(cub_path, use_eqc=proj)
            print(projection)
            # reproject to image coordinates for some gis tools
            sh.ogr2ogr('-t_srs', projection, '-sql', sql_query, f'./{out_name}_pedr4align.shp', shpfile.name)

    @rich_logger
    def get_pedr_4_pcalign(self, cub_path, pedr_path, proj):
        """
        Python replacement for pedr_bin4pc_align.sh
        hopefully this will be replaced by a method that queries the mars ODE rest API directly or
        uses a spatial index on the pedr files for speed

        :param cub_path:
        :param pedr_path:
        """
        from string import Template
        from textwrap import dedent
        pedr_path = Path(pedr_path).absolute()
        cub_path = Path(cub_path).absolute()
        out_name = cub_path.parent.name
        cwd = cub_path.parent
        with cd(cwd):
            out_dict = CommonSteps.get_cam_info(cub_path)['UniversalGroundRange']
            minlon, maxlon, minlat, maxlat = out_dict['MinimumLongitude'], out_dict['MaximumLongitude'], out_dict['MinimumLatitude'], out_dict['MaximumLatitude']
            # make the string template
            pedr2tab_template = Template(
                """\
                T # lhdr
                T # 0: shot longitude, latitude, topo, range, planetary_radius,ichan,aflag
                F # 1: MGS_longitude, MGS_latitude, MGS_radius
                F # 2: offnadir_angle, EphemerisTime, areodetic_lat,areoid
                T # 3: ishot, iseq, irev, gravity model number
                F # 4: local_time, solar_phase, solar_incidence
                F # 5: emission_angle, Range_Correction,Pulse_Width_at_threshold,Sigma_optical,E_laser,E_recd,Refl*Trans
                F # 6: bkgrd,thrsh,ipact,ipwct
                F # 7: range_window, range_delay
                F #   All shots, regardless of shot_classification_code
                T # F = noise or clouds, T = ground returns
                T # do crossover correction
                T "${out_name}_pedr.asc" # Name of file to write output to (must be enclosed in quotes).
        
                $minlon     # ground_longitude_min
                $maxlon     # ground_longitude_max
                $minlat      # ground_latitude_min
                $maxlat      # ground_latitude_max
        
                192.    # flattening used for areographic latitude
                """)
            #
            completed_template = pedr2tab_template.safe_substitute(out_name=out_name, minlon=minlon, maxlon=maxlon, minlat=minlat, maxlat=maxlat)
            # write out the template to a file
            with open('./PEDR2TAB.PRM', 'w') as o:
                print(dedent(completed_template), file=o)
            # copy the pedr list to this directory
            sh.cp('-f', str(pedr_path), './')
            # run pedr2tab using the template
            print('Running pedr2tab, this may take some time...')
            sh.pedr2tab(f'./{pedr_path.name}', _out=f'./{out_name}_pedr2tab.log')
            print('Finished pedr2tab')
            # run a bunch of post processing steps from the script, eventually figure out how to do this within python not using sed and awk
            sh.sed(sh.awk(sh.sed('-e', 's/^ \+//', '-e', 's/ \+/,/g', f"./{out_name}_pedr.asc"), '-F,', 'NR > 2 {print($1","$2","($5 - 3396190)","$1","$2","$10)}'), 's/,/\t/g', _out=f'./{out_name}_pedr.tab')
            # get projection info
            projection = self.get_srs_info(cub_path, use_eqc=proj)
            print(projection)
            # convert using proj, need to split the args for sh!
            proj_tab = sh.proj(*str(projection).split(' '), f'./{out_name}_pedr.tab')
            # write out header
            sh.echo("#Latitude,Longitude,Datum_Elevation,Easting,Northing,Orbit", _out=f'./{out_name}_pedr4align.csv')
            # run through a bunch of steps, please re-write this in python!
            sh.awk(sh.sed(proj_tab, 's/\\t/,/g'),'-F,','{print($5","$4","$3","$1","$2","$6)}', _out=f'./{out_name}_pedr4align.csv')

    @rich_logger
    def bundle_adjust(self, postfix='_RED.map.cub', bundle_adjust_prefix='adjust/ba', **kwargs):
        """
        Bundle adjustment wrapper

        :param postfix: postfix of images to bundle adjust
        :param bundle_adjust_prefix: where to save out bundle adjust results
        :param kwargs: kwargs to pass to bundle_adjust
        :return: RunningCommand
        """
        defaults = {
            '--datum': "D_MARS",
            '--max-iterations': 100
        }
        left, right, both = self.parse_stereopairs()
        with cd(Path.cwd() / both):
            args = kwargs_to_args({**defaults, **clean_kwargs(kwargs)})
            return self.ba(f'{left}{postfix}',f'{right}{postfix}', '-o', bundle_adjust_prefix, '--save-cnet-as-csv', *args)
        
    @rich_logger
    def stereo_pinhole(self, left, right, stereo_conf: str, postfix_img='.jpeg', **kwargs):
        """
        Run Basic Stereo correlation for pinhole cameras
        with no parallelism, for small, simple image pairs

        :param left
        :param right
        :param postfix_img:
        :param postfix_camera:
        :param stereo_conf:
        :param kwargs:
        """
        both = f'{Path(left).stem}_{Path(right).stem}'
        stereo_conf = Path(stereo_conf).absolute()
        with cd(Path.cwd() / both):
            postfix_camera = next(Path.cwd().glob(f'{Path(left).stem}.ca*')).suffix
            args = kwargs_to_args({**clean_kwargs(kwargs)})
            return self.stereo(*args, '-s', stereo_conf,  f'{Path(left).stem}{postfix_img}', f'{Path(left).stem}{postfix_camera}', f'{Path(right).stem}{postfix_img}', f'{Path(right).stem}{postfix_camera}', f'results/{both}')

    @rich_logger
    def stereo_1(self, stereo_conf: str, postfix='.lev1eo.cub', **kwargs):
        """
        Step 1 of parallel stereo

        :param postfix:
        :param stereo_conf:
        :param kwargs:
        """
        left, right, both = self.parse_stereopairs()
        assert both is not None
        stereo_conf = Path(stereo_conf).absolute()
        with cd(Path.cwd() / both):
            args = kwargs_to_args({**self.defaults_ps1, **clean_kwargs(kwargs)})
            return self.parallel_stereo(*args, f'{left}{postfix}', f'{right}{postfix}', '-s', stereo_conf, f'results_ba/{both}_ba')

    @rich_logger
    def stereo_2(self, stereo_conf: str, postfix='.lev1eo.cub', **kwargs):
        """
        Step 2 of parallel stereo

        :param postfix:
        :param stereo_conf:
        :param kwargs:
        """
        left, right, both = self.parse_stereopairs()
        assert both is not None
        stereo_conf = Path(stereo_conf).absolute()
        with cd(Path.cwd() / both):
            args = kwargs_to_args({**self.defaults_ps2, **clean_kwargs(kwargs)})
            return self.parallel_stereo(*args, f'{left}{postfix}', f'{right}{postfix}', '-s', stereo_conf, f'results_ba/{both}_ba')

    @rich_logger
    def rescale_cub(self, src_file: str, factor=4, overwrite=False, dst_file=None):
        """
        rescale an ISIS3 cub file using the 'reduce' command
        given a factor, optionaly do not overwrite file

        :param src_file: path to src cub file
        :param factor: reduction factor (number [lines, samples] / factor)
        :param overwrite: if true overwrite the src file
        :param dst_file: destination file name, append `rescaled_` if not specified
        """
        c = Path(src_file)
        if not dst_file:
            dst_file = f'{c.with_name("rescaled_"+c.name)}'
        self.cubreduce(f'from={c}', f'to={dst_file}', f'sscale={factor}', f'lscale={factor}')
        if overwrite:
            sh.mv(dst_file, src_file)

    def rescale_and_overwrite(self, factor, postfix='.lev1eo.cub'):
        """
        Rescale the left and right images

        :param factor: factor to reduce each dimension by
        :param postfix: file postfix
        """
        left, right, both = self.parse_stereopairs()
        assert both is not None
        with cd(Path.cwd() / both):
            self.rescale_cub(f'{left}{postfix}', factor=factor, overwrite=True)
            self.rescale_cub(f'{right}{postfix}', factor=factor, overwrite=True)

    def get_pedr_4_pcalign_common(self, postfix, proj, https, pedr_list=None):
        left, right, both = self.parse_stereopairs()
        with cd(Path.cwd() / both):
            if pedr_list:
                self.get_pedr_4_pcalign(f'{left}{postfix}.cub', pedr_list, proj)
            else:
                self.get_pedr_4_pcalign_w_moody(f'{left}{postfix}.cub', proj=proj, https=https)

<<<<<<< HEAD
    def img_to_luma(self, in_img, out_suffix='.jpeg'):
        """
        Convert RGB image to just the luma component, if 3 bands are present
        just take the mean, anything else is just tuned to human perception
        :param in_img: 
        :param out_suffix: 
        :return: 
        """
        driver_map = {
            '.jpeg': 'JPEG',
            '.tif' : 'GTiff',
            '.tiff': 'GTiff',
        }
        in_img = Path(in_img).expanduser().absolute().with_suffix('.LBL')
        out_img = Path(in_img).with_suffix(out_suffix)
        import rasterio as rio
        with rio.open(in_img) as src:
            with rio.open(out_img, 'w', driver=driver_map[out_suffix], count=1, width=src.width, height=src.height, dtype=rio.uint8) as dst:
                if src.count == 3:
                    rgb = src.read()
                    res = rgb.mean(axis=0).astype(rio.uint8)
                    dst.write(res, 1)
                elif src.count == 1:
                    res = src.read().astype(rio.uint8)
                    dst.write(res)
                
        

class Rover(object):
    r"""
    ASAP Stereo Pipeline - Rover workflow

    █████████████████████████████████████████████████████████████

              ___   _____ ___    ____
             /   | / ___//   |  / __ \
            / /| | \__ \/ /| | / /_/ /
           / ___ |___/ / ___ |/ ____/
          /_/  |_/____/_/  |_/_/      𝑆 𝑇 𝐸 𝑅 𝐸 𝑂

          asap_stereo (0.0.4)

          Github: https://github.com/AndrewAnnex/asap_stereo

    █████████████████████████████████████████████████████████████
    """
    
    def __init__(self):
        self.cs = CommonSteps()

    @rich_logger
    def step_one(self, left, right, **kwargs):
        """
        Preprocess images
        :return: 
        """
        # first write out camera models
        # next, if rgb, convert to YCbCr, and save out the luma only
        both = f'{Path(left).stem}_{Path(right).stem}'
        (Path.cwd() / both).mkdir(exist_ok=True)
        for img in (left, right):
            img_p = Path(img).expanduser().absolute()
            info = self.cs.get_cav_info(img_p.with_suffix('.LBL'))
            self.cs.write_camera_model_file(info, img_p)
            self.cs.img_to_luma(img_p, **kwargs)
            files = list(Path.cwd().glob(f'{img_p.stem}*.*'))
            for f in files:
                sh.cp(f, str(Path.cwd() / both)+'/')

    @rich_logger
    def step_two(self, left, right, stereo_conf, **kwargs):
        """
        Perform stereo correlation
        :return: 
        """
        return self.cs.stereo_pinhole(left, right, stereo_conf=stereo_conf, **kwargs)

    @rich_logger
    def step_three(self, left, right):
        """
        Finally export obj versions of the point clouds
        :return: 
        """
        
        both = f'{Path(left).stem}_{Path(right).stem}'
        with cd(Path.cwd() / both / 'results'):
            pc = next(Path.cwd().glob('*-PC.tif'))
            l  = next(Path.cwd().glob('*-L.tif'))
            self.cs.point2mesh('-s', 2, pc, l)
    
    
=======
    def get_geo_diff(self, ref_dem, src_dem=None):
        left, right, both = self.parse_stereopairs()
        ref_dem = Path(ref_dem).absolute()
        with cd(Path.cwd() / both):
            args = []
            if not src_dem:
                src_dem = next(Path.cwd().glob('*_pedr4align.csv'))
            src_dem = str(src_dem)
            if src_dem.endswith('.csv'):
                args.extend(['--csv-format', '1:lat 2:lon 3:height_above_datum'])
            res = self.geodiff(*args, ref_dem, src_dem)
            res = str(res).splitlines()
            res = {k.strip(): v.strip() for k, v in [l.split(':') for l in res]}
            return res
    
    def estimate_max_disparity(self, ref_dem, src_dem=None):
        """
        Estimate the absolute value of the maximum observed displacement
        between two point clouds, and the standard deviation of the differences
        
        if not applying an initial transform to pc_align, use the max_d value 
        if expecting to apply a transform first and you are 
        interested in the maximum displacement after an initial transform, then
        use the std_d returned (likely 3X it)
        """
        vals = self.get_geo_diff(ref_dem, src_dem)
        max_d = float(vals['Max difference'])
        min_d = float(vals['Min difference'])
        std_d = float(vals['StdDev of difference'])
        absmax_d = max(abs(max_d), abs(min_d))
        return absmax_d, max_d, min_d, std_d
    
    def estimate_median_disparity(self, ref_dem, src_dem=None):
        vals = self.get_geo_diff(ref_dem, src_dem)
        med_d = float(vals['Median difference'])       
        return med_d, abs(med_d)
        

>>>>>>> bc9de888

class CTX(object):
    r"""
    ASAP Stereo Pipeline - CTX workflow

    █████████████████████████████████████████████████████████████

              ___   _____ ___    ____
             /   | / ___//   |  / __ \
            / /| | \__ \/ /| | / /_/ /
           / ___ |___/ / ___ |/ ____/
          /_/  |_/____/_/  |_/_/      𝑆 𝑇 𝐸 𝑅 𝐸 𝑂

          asap_stereo (0.1.0)

          Github: https://github.com/AndrewAnnex/asap_stereo

    █████████████████████████████████████████████████████████████
    """

    def __init__(self, https=False, datum="D_MARS", proj: Optional[str] = None):
        self.cs = CommonSteps()
        self.https = https
        self.datum = datum
        # if proj is not none, get the corresponding proj or else override with proj,
        # otherwise it's a none so remain a none
        self.proj = CommonSteps.projections.get(proj, proj)

    def get_full_ctx_id(self, pid):
        res = str(moody.ODE(self.https).get_ctx_meta_by_key(pid, 'ProductURL'))
        return res.split('=')[1].split('&')[0]

    def get_ctx_emission_angle(self, pid):
        return float(moody.ODE(self.https).get_ctx_meta_by_key(pid, 'Emission_angle'))

    def get_ctx_order(self, one, two):
        em_one = self.get_ctx_emission_angle(one)
        em_two = self.get_ctx_emission_angle(two)
        if em_one <= em_two:
            return one, two
        else:
            return two, one

    def generate_ctx_pair_list(self, one, two):
        order = self.get_ctx_order(one, two)
        full_ids = [self.get_full_ctx_id(pid) for pid in order]
        with open('pair.lis', 'w', encoding='utf') as o:
            for pid in full_ids:
                o.write(pid)
                o.write('\n')

    @staticmethod
    def notebook_pipeline_make_dem(left: str, right: str, config1: str, pedr_list: str = None, downsample: int = None, working_dir ='./', 
                                   config2: Optional[str] = None, demgsd = 24.0, imggsd = 6.0, maxdisp = None, out_notebook=None, **kwargs):
        """
        First step in CTX DEM pipeline that uses papermill to persist log

        this command does most of the work, so it is long running!
        I recommend strongly to use nohup with this command
        
        :param out_notebook: output notebook log file name, defaults to log_asap_notebook_pipeline_make_dem.ipynb
        :param config2: ASP config file to use for second processing pass
        :param working_dir: Where to execute the processing, defaults to current directory
        :param config1: ASP config file to use for first processing pass
        :param pedr_list: Path to PEDR files, defaults to None to use ODE Rest API
        :param left: First image id
        :param right: Second image id
        :param maxdisp: Maximum expected displacement in meters, use None to determine it automatically 
        :param downsample: Factor to downsample images for faster production
        :param demgsd: desired GSD of output DEMs (4x image GSD)
        :param imggsd: desired GSD of output ortho images
        """
        if not out_notebook:
            out_notebook = f'{working_dir}/log_asap_notebook_pipeline_make_dem.ipynb'
        pm.execute_notebook(
            f'{here}/asap_ctx_workflow.ipynb',
            out_notebook,
            parameters={
                'left' : left,
                'right': right,
                'peder_list': pedr_list,
                'config1': config1,
                'config2': config2,
                'output_path' : working_dir,
                'maxdisp': maxdisp,
                'demgsd' : demgsd,
                'imggsd' : imggsd,
                'downsample' : downsample,
            },
            request_save_on_cell_execute=True,
            **kwargs
        )

    @rich_logger
    def step_one(self, one: str, two: str, cwd: Optional[str] = None) -> None:
        """
        Download CTX EDRs from the PDS

        :param one: first CTX image id
        :param two: second CTX image id
        :param cwd:
        """
        with cd(cwd):
            self.generate_ctx_pair_list(one, two)
            # download files
            moody.ODE(self.https).ctx_edr(one)
            moody.ODE(self.https).ctx_edr(two)

    @rich_logger
    def step_two(self, with_web=False):
        """
        ISIS3 CTX preprocessing, replaces ctxedr2lev1eo.sh

        :param with_web: if true attempt to use webservices for SPICE kernel data
        """
        imgs = [*Path.cwd().glob('*.IMG'), *Path.cwd().glob('*.img')]
        par_do(self.cs.mroctx2isis, [f'from={i.name} to={i.stem}.cub' for i in imgs])
        cubs = list(Path.cwd().glob('*.cub'))
        par_do(self.cs.spiceinit, [f'from={c.name}{" web=yes" if with_web else ""}' for c in cubs])
        par_do(self.cs.spicefit, [f'from={c.name}' for c in cubs])
        par_do(self.cs.ctxcal, [f'from={c.name} to={c.stem}.lev1.cub' for c in cubs])
        for cub in cubs:
            cub.unlink()
        lev1cubs = list(Path.cwd().glob('*.lev1.cub'))
        par_do(self.cs.ctxevenodd, [f'from={c.name} to={c.stem}eo.cub' for c in lev1cubs])
        for lc in lev1cubs:
            lc.unlink()

    @rich_logger
    def step_three(self):
        """
        Create various processing files for future steps
        """
        self.cs.create_stereopairs_lis()
        self.cs.create_stereodirs_lis()
        self.cs.create_sterodirs()
        self.cs.create_stereopair_lis()
        # copy the cub files into the both directory
        _, _, both = self.cs.parse_stereopairs()
        return sh.mv('-n', sh.glob('./*.cub'), f'./{both}/')

    @rich_logger
    def step_four(self, bundle_adjust_prefix='adjust/ba', **kwargs)-> sh.RunningCommand:
        """
        Bundle Adjust CTX

        Run bundle adjustment on the CTX map projected data

        :param bundle_adjust_prefix: prefix for bundle adjust output
        """
        return self.cs.bundle_adjust(postfix='.lev1eo.cub', bundle_adjust_prefix=bundle_adjust_prefix, **kwargs)

    @rich_logger
    def step_five(self, stereo_conf, **kwargs):
        """
        Parallel Stereo Part 1

        Run first part of parallel_stereo asp_ctx_lev1eo2dem.sh
        """
        return self.cs.stereo_1(stereo_conf, postfix='.lev1eo.cub', **kwargs)

    @rich_logger
    def step_six(self, stereo_conf, **kwargs):
        """
        Parallel Stereo Part 2

        Run second part of parallel_stereo, asp_ctx_lev1eo2dem.sh stereo is completed after this step
        """
        return self.cs.stereo_2(stereo_conf, postfix='.lev1eo.cub', **kwargs)

    @rich_logger
    def step_seven(self, mpp=24, just_dem=False, folder='results_ba', **kwargs):
        """
        Produce preview DEMs/Orthos

        Produce dem from point cloud, by default 24mpp for ctx for max-disparity estimation

        :param folder:
        :param just_dem: set to True if you only want the DEM and no other products like the ortho and error images
        :param mpp:
        """
        left, right, both = self.cs.parse_stereopairs()
        mpp_postfix = self.cs.get_mpp_postfix(mpp)
        post_args = []
        if not just_dem:
            left_image = next((Path.cwd() / both / folder).glob('*L.tif'))
            post_args.extend(['-n', '--errorimage', '--orthoimage', left_image.name])
        with cd(Path.cwd() / both / folder):
            # check the GSD against the MPP
            self.cs.check_mpp_against_true_gsd(f'../{left}.lev1eo.cub', mpp)
            # get the projection info
            proj     = self.cs.get_srs_info(f'../{left}.lev1eo.cub', use_eqc=self.proj)
            defaults = {
                '--t_srs'      : proj,
                '-r'           : 'mars',
                '--dem-spacing': mpp,
                '--nodata'     : -32767,
                '--output-prefix': f'dem/{both}_ba_{mpp_postfix}',
            }
            pre_args = kwargs_to_args({**defaults, **clean_kwargs(kwargs)})
            return self.cs.point2dem(*pre_args, f'{both}_ba-PC.tif', *post_args)

    @rich_logger
    def step_eight(self, folder='results_ba', output_folder='dem'):
        """
        hillshade First step in asp_ctx_step2_map2dem script

        :param output_folder:
        :param folder:
        :param mpp:
        """
        left, right, both = self.cs.parse_stereopairs()
        with cd(Path.cwd() / both / folder / output_folder):
            dem = next(Path.cwd().glob('*DEM.tif'))
            self.cs.hillshade(dem.name, f'./{dem.stem}-hillshade.tif')

    @rich_logger
    def step_nine(self, refdem=None, mpp=6):
        """
        Mapproject the left and right ctx images against the reference DEM

        :param refdem: reference dem to map project using
        :param mpp: target GSD
        """
        left, right, both = self.cs.parse_stereopairs()
        if not refdem:
            refdem = Path.cwd() / both / 'results_ba' / 'dem' / f'{both}_ba_100_0-DEM.tif'
        else:
            refdem = Path(refdem).absolute()
        with cd(Path.cwd() / both):
            # map project both ctx images against the reference dem
            # might need to do par do here
            self.cs.mapproject('-t', 'isis', refdem, f'{left}.lev1eo.cub', f'{left}.ba.map.tif', '--mpp', mpp, '--bundle-adjust-prefix', 'adjust/ba')
            self.cs.mapproject('-t', 'isis', refdem, f'{right}.lev1eo.cub', f'{right}.ba.map.tif', '--mpp', mpp, '--bundle-adjust-prefix', 'adjust/ba')

    @rich_logger
    def step_ten(self, stereo_conf, refdem=None, **kwargs):
        """
        Second stereo first step

        :param stereo_conf:
        :param refdem: path to reference DEM or PEDR csv file
        :param kwargs:
        """
        left, right, both = self.cs.parse_stereopairs()
        stereo_conf = Path(stereo_conf).absolute()
        if not refdem:
            refdem = Path.cwd() / both / 'results_ba' / 'dem' / f'{both}_ba_100_0-DEM.tif'
        else:
            refdem = Path(refdem).absolute()
        with cd(Path.cwd() / both):
            args = kwargs_to_args({**self.cs.defaults_ps1, **clean_kwargs(kwargs)})
            return self.cs.parallel_stereo(*args, f'{left}.ba.map.tif', f'{right}.ba.map.tif', f'{left}.lev1eo.cub', f'{right}.lev1eo.cub',
                                           '-s', stereo_conf, f'results_map_ba/{both}_ba', refdem)

    @rich_logger
    def step_eleven(self, stereo_conf, refdem=None, **kwargs):
        """
        Second stereo second step

        :param stereo_conf:
        :param refdem: path to reference DEM or PEDR csv file
        :param kwargs:
        """
        left, right, both = self.cs.parse_stereopairs()
        stereo_conf = Path(stereo_conf).absolute()
        if not refdem:
            refdem = Path.cwd() / both / 'results_ba' / 'dem' / f'{both}_ba_100_0-DEM.tif'
        else:
            refdem = Path(refdem).absolute()
        with cd(Path.cwd() / both):
            args = kwargs_to_args({**self.cs.defaults_ps2, **clean_kwargs(kwargs)})
            return self.cs.parallel_stereo(*args, f'{left}.ba.map.tif', f'{right}.ba.map.tif', f'{left}.lev1eo.cub', f'{right}.lev1eo.cub',
                                           '-s', stereo_conf, f'results_map_ba/{both}_ba', refdem)

    @rich_logger
    def step_twelve(self, pedr_list=None, postfix='.lev1eo'):
        """
        Get MOLA PEDR data to align the CTX DEM to

        :param postfix: postfix for file, minus extension
        :param pedr_list: path local PEDR file list, default None to use REST API
        """
        self.cs.get_pedr_4_pcalign_common(postfix, self.proj, self.https, pedr_list=pedr_list)

    @rich_logger
    def step_thirteen(self, maxd: float = None, pedr4align = None, highest_accuracy = True, **kwargs):
        """
        PC Align CTX

        Run pc_align using provided max disparity and reference dem
        optionally accept an initial transform via kwargs
        
        #TODO: use the DEMs instead of the point clouds

        :param highest_accuracy: Use the maximum accuracy mode
        :param maxd: Maximum expected displacement in meters
        :param pedr4align: path to pedr csv file
        :param kwargs:
        """
        left, right, both = self.cs.parse_stereopairs()
        if not pedr4align:
            pedr4align = str(Path.cwd() / both / f'{both}_pedr4align.csv')
        if not maxd:
            dem = next((Path.cwd() / both / 'results_map_ba' / 'dem').glob(f'{both}*DEM.tif'))
            # todo implement a new command or path to do a initial NED translation with this info
            maxd, _, _, _ = self.cs.estimate_max_disparity(dem, pedr4align)
        defaults = {
            '--num-iterations': 4000,
            '--threads': _threads_singleprocess,
            '--datum'  : self.datum,
            '--max-displacement': maxd,
            '--output-prefix': f'dem_align/{both}_map_ba_align'
        }
        with cd(Path.cwd() / both / 'results_map_ba'):
            args = kwargs_to_args({**defaults, **clean_kwargs(kwargs)})
            hq = ['--highest-accuracy'] if highest_accuracy else []
            return self.cs.pc_align(*args, *hq, f'{both}_ba-PC.tif', pedr4align)

    @rich_logger
    def step_fourteen(self, mpp=24.0, just_ortho=False, output_folder='dem_align', **kwargs):
        """
        Produce final DEMs/Orthos

        Run point2dem on the aligned output to produce final science ready products

        :param mpp:
        :param just_ortho:
        :param output_folder:
        :param kwargs:
        """
        left, right, both = self.cs.parse_stereopairs()
        gsd_postfix = str(float(mpp)).replace('.', '_')
        add_params = []
        if just_ortho:
            add_params.append('--no-dem')
        else:
            add_params.extend(['-n', '--errorimage',])

        with cd(Path.cwd() / both / 'results_map_ba'):
            proj     = self.cs.get_srs_info(f'../{left}.lev1eo.cub', use_eqc=self.proj)
            if not just_ortho:
                # check the GSD against the MPP
                self.cs.check_mpp_against_true_gsd(f'../{left}.lev1eo.cub', mpp)
            with cd(output_folder):
                point_cloud = next(Path.cwd().glob('*trans_reference.tif'))
                defaults = {
                    '--t_srs'         : proj,
                    '-r'              : 'mars',
                    '--nodata'        : -32767,
                    '--orthoimage'    : f'../{both}_ba-L.tif',
                    '--output-prefix' : f'{both}_map_ba_align_{gsd_postfix}',
                    '--dem-spacing'   : mpp
                }
                args = kwargs_to_args({**defaults, **clean_kwargs(kwargs)})
                return self.cs.point2dem(*args, str(point_cloud.name), *add_params)

    @rich_logger
    def step_fifteen(self, output_folder='dem_align', **kwargs):
        """
        Adjust DEM to geoid

        Run geoid adjustment on dem for final science ready product
        :param output_folder:
        :param kwargs:
        """
        left, right, both = self.cs.parse_stereopairs()
        with cd(Path.cwd() / both / 'results_map_ba' / output_folder):
            file = next(Path.cwd().glob('*-DEM.tif'))
            args = kwargs_to_args(clean_kwargs(kwargs))
            return self.cs.dem_geoid(*args, file, '-o', f'{file.stem}')

class HiRISE(object):
    r"""
    ASAP Stereo Pipeline - HiRISE workflow

    █████████████████████████████████████████████████████████████

              ___   _____ ___    ____
             /   | / ___//   |  / __ \
            / /| | \__ \/ /| | / /_/ /
           / ___ |___/ / ___ |/ ____/
          /_/  |_/____/_/  |_/_/      𝑆 𝑇 𝐸 𝑅 𝐸 𝑂

          asap_stereo (0.1.0)

          Github: https://github.com/AndrewAnnex/asap_stereo

    █████████████████████████████████████████████████████████████
    """

    def __init__(self, https=False, threads=cores, datum="D_MARS", proj: Optional[str] = None):
        self.https = https
        self.cs = CommonSteps()
        self.threads = threads
        self.datum = datum
        self.hiedr = sh.Command('hiedr2mosaic.py')
        self.cam2map = sh.Command('cam2map')
        self.cam2map4stereo = sh.Command('cam2map4stereo.py')
        # if proj is not none, get the corresponding proj or else override with proj,
        # otherwise it's a none so remain a none
        self.proj = CommonSteps.projections.get(proj, proj)

    def get_hirise_emission_angle(self, pid: str)-> float:
        """
        Use moody to get the emission angle of the provided HiRISE image id

        :param pid: HiRISE image id
        :return: emission angle
        """

        return float(moody.ODE(self.https).get_hirise_meta_by_key(f'{pid}_R*', 'Emission_angle'))

    def get_hirise_order(self, one: str, two: str) -> Tuple[str, str]:
        """
        Get the image ids sorted by lower emission angle

        :param one: first image
        :param two: second image
        :return: tuple of sorted images
        """

        em_one = self.get_hirise_emission_angle(one)
        em_two = self.get_hirise_emission_angle(two)
        if em_one <= em_two:
            return one, two
        else:
            return two, one

    def generate_hirise_pair_list(self, one, two):
        """
        Generate the hirise pair.lis file for future steps

        :param one: first image id
        :param two: second image id
        """
        order = self.get_hirise_order(one, two)
        with open('pair.lis', 'w', encoding='utf') as o:
            for pid in order:
                o.write(pid)
                o.write('\n')

    @staticmethod
    def notebook_pipeline_make_dem(left: str, right: str, config: str, refdem: str, maxdisp: float = None, downsample: int = None, demgsd: float = 1.0, imggsd: float = 0.25, alignment_method = 'rigid', working_dir ='./', out_notebook=None, **kwargs):
        """
        First step in HiRISE DEM pipeline that uses papermill to persist log

        This command does most of the work, so it is long running!
        I recommend strongly to use nohup with this command, even more so for HiRISE!

        :param out_notebook: output notebook log file name, defaults to log_asap_notebook_pipeline_make_dem_hirise.ipynb
        :param working_dir: Where to execute the processing, defaults to current directory
        :param config:  ASP config file to use for processing
        :param left: first image id
        :param right: second image id
        :param alignment_method: alignment method to use for pc_align
        :param downsample: Factor to downsample images for faster production
        :param refdem: path to reference DEM or PEDR csv file
        :param maxdisp: Maximum expected displacement in meters, specify none to determine it automatically
        :param demgsd: desired GSD of output DEMs (4x image GSD)
        :param imggsd: desired GSD of output ortho images
        """
        if not out_notebook:
            out_notebook = f'{working_dir}/log_asap_notebook_pipeline_make_dem_hirise.ipynb'
        pm.execute_notebook(
            f'{here}/asap_hirise_workflow.ipynb',
            out_notebook,
            parameters={
                'left' : left,
                'right': right,
                'config': config,
                'output_path' : working_dir,
                'refdem'          : refdem,
                'maxdisp'         : maxdisp,
                'demgsd'          : demgsd,
                'imggsd'          : imggsd,
                'alignment_method': alignment_method,
                'downsample': downsample,
            },
            request_save_on_cell_execute=True,
            **kwargs
        )

    @rich_logger
    def step_one(self, one, two, cwd: Optional[str] = None):
        """
        Download HiRISE EDRs

        Download two HiRISE images worth of EDR files to two folders

        :param one: first image id
        :param two: second image id
        :param cwd:
        """
        with cd(cwd):
            self.generate_hirise_pair_list(one, two)
            # download files
            Path(one).mkdir(exist_ok=True)
            with cd(one):
                moody.ODE(self.https).hirise_edr(f'{one}_R*')

            Path(two).mkdir(exist_ok=True)
            with cd(two):
                moody.ODE(self.https).hirise_edr(f'{two}_R*')

    @rich_logger
    def step_two(self):
        """
        Metadata init

        Create various files with info for later steps

        """
        self.cs.create_stereopairs_lis()
        self.cs.create_stereodirs_lis()
        self.cs.create_sterodirs()
        self.cs.create_stereopair_lis()

    @rich_logger
    def step_three(self):
        """
        Hiedr2mosaic preprocessing

        Run hiedr2mosaic on all the data

        """

        def hiedr2mosaic(*im):
            # hiedr2moasic is given a glob of tifs
            pool.acquire()
            return self.hiedr(*im, '--threads', self.threads, _bg=True, _done=done)

        left, right, both = self.cs.parse_stereopairs()
        procs = []
        with cd(Path(left)):
            procs.append(hiedr2mosaic(*list(Path('./').glob('*.IMG'))))
        with cd(Path(right)):
            procs.append(hiedr2mosaic(*list(Path('./').glob('*.IMG'))))
        _ = [p.wait() for p in procs]

    @rich_logger
    def step_four(self):
        """
        Move hieder2mosaic files

        Move the hiedr2mosaic output to the location needed for cam2map4stereo

        """
        left, right, both = self.cs.parse_stereopairs()
        sh.mv(next(Path(f'./{left}/').glob(f'{left}*.mos_hijitreged.norm.cub')), both)
        sh.mv(next(Path(f'./{right}/').glob(f'{right}*.mos_hijitreged.norm.cub')), both)

    @rich_logger
    def step_five(self):
        """
        Map project HiRISE data for stereo processing

        Run cam2map4stereo on the data

        """

        def par_cam2map(argstring):
            pool.acquire()
            return self.cam2map(argstring.split(' '), _bg=True, _done=done)

        left, right, both = self.cs.parse_stereopairs()
        with cd(both):
            left_im  = next(Path('.').glob(f'{left}*.mos_hijitreged.norm.cub'))
            right_im = next(Path('.').glob(f'{right}*.mos_hijitreged.norm.cub'))
            response = str(self.cam2map4stereo('-n', left_im, right_im))
            left_cam2map_call, right_cam2map_call = response.split('\n')[-4:-2]
            print(left_cam2map_call, flush=True)
            print(right_cam2map_call, flush=True)
            # double check to make sure we got the right lines, maybe replace above with regex sometime
            if 'cam2map from=' not in left_cam2map_call or 'cam2map from=' not in right_cam2map_call:
                raise RuntimeError(f'Got bad call responses for cam2map from cam2map4stereo.py, \n see left_cam2map_call: {left_cam2map_call}, right_cam2map_call: {right_cam2map_call}')
            # we are good now, call the cam2map simultaneously
            left_cam2map_call  =  left_cam2map_call.strip('cam2map ')
            right_cam2map_call = right_cam2map_call.strip('cam2map ')
            procs = [par_cam2map(left_cam2map_call), par_cam2map(right_cam2map_call)]
            _ = [p.wait() for p in procs]

    @rich_logger
    def step_six(self, bundle_adjust_prefix='adjust/ba', **kwargs)-> sh.RunningCommand:
        """
        Bundle Adjust HiRISE

        Run bundle adjustment on the HiRISE map projected data

        :param bundle_adjust_prefix:
        """
        return self.cs.bundle_adjust(postfix='_RED.map.cub', bundle_adjust_prefix=bundle_adjust_prefix, **kwargs)

    @rich_logger
    def step_seven(self, stereo_conf, **kwargs):
        """
        Parallel Stereo Part 1

        Run first part of parallel_stereo
        """
        return self.cs.stereo_1(stereo_conf, postfix='_RED.map.cub', **kwargs)

    @rich_logger
    def step_eight(self, stereo_conf, **kwargs):
        """
        Parallel Stereo Part 2

        Run second part of parallel_stereo, stereo is completed after this step
        """
        return self.cs.stereo_2(stereo_conf, postfix='_RED.map.cub', **kwargs)

    @rich_logger
    def step_nine(self, mpp=2, just_dem=False, **kwargs):
        """
        Produce preview DEMs/Orthos

        Produce dem from point cloud, by default 2mpp for hirise for max-disparity estimation

        :param just_dem: set to True if you only want the DEM and no other products like the ortho and error images
        :param mpp:
        """
        left, right, both = self.cs.parse_stereopairs()
        mpp_postfix = self.cs.get_mpp_postfix(mpp)
        post_args = []
        if not just_dem:
            post_args.extend(['-n', '--errorimage', '--orthoimage', f'{both}_ba-L.tif'])
        with cd(Path.cwd() / both / 'results_ba'):
            # check the GSD against the MPP
            self.cs.check_mpp_against_true_gsd(f'../{left}_RED.map.cub', mpp)
            proj     = self.cs.get_srs_info(f'../{left}_RED.map.cub', use_eqc=self.proj)
            defaults = {
                '--t_srs'      : proj,
                '-r'           : 'mars',
                '--dem-spacing': mpp,
                '--nodata'     : -32767,
                '--output-prefix': f'dem/{both}_{mpp_postfix}',
            }
            pre_args = kwargs_to_args({**defaults, **clean_kwargs(kwargs)})
            return self.cs.point2dem(*pre_args, f'{both}_ba-PC.tif', *post_args)

    def _gdal_hirise_rescale(self, mpp):
        """
        Hillshade using gdaldem instead of asp

        :param mpp:
        """
        left, right, both = self.cs.parse_stereopairs()
        mpp_postfix = self.cs.get_mpp_postfix(mpp)
        with cd(Path.cwd() / both / 'results_ba' / 'dem'):
            # check the GSD against the MPP
            self.cs.check_mpp_against_true_gsd(f'../../{left}_RED.map.cub', mpp)
            in_dem = next(Path.cwd().glob('*-DEM.tif')) # todo: this might not always be the right thing to do...
            return sh.gdal_translate('-r', 'cubic', '-tr', float(mpp), float(mpp), in_dem, f'./{both}_{mpp_postfix}-DEM.tif')

    @rich_logger
    def pre_step_ten(self, refdem, alignment_method='translation', do_resample='gdal', **kwargs):
        """
        Hillshade Align before PC Align

        Automates the procedure to use ipmatch on hillshades of downsampled HiRISE DEM
        to find an initial transform

        :param do_resample:  can be: 'gdal' or 'asp' or anything else for no resampling
        :param alignment_method: can be 'similarity' 'rigid' or 'translation'
        :param refdem: path to reference DEM or PEDR csv file
        :param kwargs:
        """
        left, right, both = self.cs.parse_stereopairs()
        defaults = {
            '--max-displacement'                  : -1,
            '--num-iterations'                    : '0',
            '--ipmatch-options'                   : '--debug-image',
            '--ipfind-options'                    : '--ip-per-image 2000000 --ip-per-tile 4000 --interest-operator sift --descriptor-generator sift --debug-image 2',
            '--threads'                           : self.threads,
            '--initial-transform-from-hillshading': alignment_method,
            '--datum'                             : self.datum,
            '--output-prefix'                     : 'hillshade_align/out'
        }
        refdem = Path(refdem).absolute()
        refdem_mpp = math.ceil(self.cs.get_image_gsd(refdem))
        refdem_mpp_postfix = self.cs.get_mpp_postfix(refdem_mpp)
        # create the lower resolution hirise dem to match the refdem gsd
        if do_resample.lower() == 'asp':
            # use the image in a call to pc_align with hillshades, slow!
            self.step_nine(mpp=refdem_mpp, just_dem=True)
        elif do_resample.lower() == 'gdal':
            # use gdal translate to resample hirise dem down to needed resolution
            self._gdal_hirise_rescale(refdem_mpp)
        else:
            print('Not resampling HiRISE per user request')
        #TODO: auto crop the reference dem to be around hirise more closely
        with cd(Path.cwd() / both / 'results_ba'):
            lr_hirise_dem = Path.cwd() / 'dem' / f'{both}_{refdem_mpp_postfix}-DEM.tif'
            args    = kwargs_to_args({**defaults, **clean_kwargs(kwargs)})
            cmd_res = self.cs.pc_align(*args, lr_hirise_dem, refdem)
            # done! log out to user that can use the transform
        out_dir = Path.cwd() / both / 'results_ba' / 'hillshade_align'
        print(f"Completed Pre step nine, view output in {str(out_dir)}", flush=True)
        print(f"Use transform: 'hillshade_align/out-transform.txt'", flush=True)
        print("as initial_transform argument in step ten", flush=True)
        return cmd_res

    @rich_logger
    def pre_step_ten_pedr(self, pedr_list=None, postfix='_RED.map.cub'):
        """
        Use MOLA PEDR data to align the HiRISE DEM to in case no CTX DEM is available

        :param pedr_list: path local PEDR file list, default None to use REST API
        :param postfix: postfix for the file
        """
        self.cs.get_pedr_4_pcalign_common(postfix, self.proj, self.https, pedr_list=pedr_list)

    @rich_logger
    def step_ten(self, maxd, refdem, highest_accuracy=True, **kwargs):
        """
        PC Align HiRISE

        Run pc_align using provided max disparity and reference dem
        optionally accept an initial transform via kwargs

        :param maxd: Maximum expected displacement in meters
        :param refdem: path to reference DEM or PEDR csv file
        :param highest_accuracy: use highest precision alignment (more memory and cpu intensive)
        :param kwargs: kwargs to pass to pc_align, use to override ASAP defaults
        """
        left, right, both = self.cs.parse_stereopairs()
        if not maxd:
            dem = next((Path.cwd() / both / 'results_ba' / 'dem').glob(f'{both}*DEM.tif'))
            # todo implement a new command or path to do a initial NED translation with this info
            maxd, _, _, _  = self.cs.estimate_max_disparity(dem, refdem)
        
        defaults = {
            '--num-iterations': 2000,
            '--threads': self.threads,
            '--datum'  : self.datum,
            '--max-displacement': maxd,
            '--output-prefix': f'dem_align/{both}_align'
        }
        refdem = Path(refdem).absolute()
        with cd(Path.cwd() / both):
            with cd('results_ba'):
                args = kwargs_to_args({**defaults, **clean_kwargs(kwargs)})
                hq = ['--highest-accuracy'] if highest_accuracy else []
                return self.cs.pc_align(*args, *hq, f'{both}_ba-PC.tif', refdem)

    @rich_logger
    def step_eleven(self, mpp=1.0, just_ortho=False, output_folder='dem_align', **kwargs):
        """
        Produce final DEMs/Orthos

        Run point2dem on the aligned output to produce final science ready products

        :param mpp: Desired GSD (meters per pixel)
        :param just_ortho: if True, just render out the ortho images
        :param output_folder: output folder name
        :param kwargs: any other kwargs you want to pass to point2dem
        """
        left, right, both = self.cs.parse_stereopairs()
        gsd_postfix = str(float(mpp)).replace('.', '_')
        add_params = []
        if just_ortho:
            add_params.append('--no-dem')
        else:
            add_params.extend(['-n', '--errorimage',])

        with cd(Path.cwd() / both / 'results_ba'):
            proj     = self.cs.get_srs_info(f'../{left}_RED.map.cub', use_eqc=self.proj)
            if not just_ortho:
                # check the GSD against the MPP
                self.cs.check_mpp_against_true_gsd(f'../{left}_RED.map.cub', mpp)
            with cd(output_folder):
                point_cloud = next(Path.cwd().glob('*trans_reference.tif'))
                defaults = {
                    '--t_srs'         : proj,
                    '-r'              : 'mars',
                    '--nodata'        : -32767,
                    '--orthoimage'    : f'../{both}_ba-L.tif',
                    '--output-prefix' : f'{both}_align_{gsd_postfix}',
                    '--dem-spacing'   : mpp
                }
                args = kwargs_to_args({**defaults, **clean_kwargs(kwargs)})
                return self.cs.point2dem(*args, str(point_cloud.name), *add_params)

    @rich_logger
    def step_twelve(self, output_folder='dem_align', **kwargs):
        """
        Adjust DEM to geoid

        Run geoid adjustment on dem for final science ready product

        :param output_folder:
        :param kwargs:
        """
        left, right, both = self.cs.parse_stereopairs()
        with cd(Path.cwd() / both / 'results_ba' / output_folder):
            file = next(Path.cwd().glob('*-DEM.tif'))
            args = kwargs_to_args(clean_kwargs(kwargs))
            return self.cs.dem_geoid(*args, file, '-o', f'{file.stem}')


class ASAP(object):
    r"""
    ASAP Stereo Pipeline

    █████████████████████████████████████████████████████████████
                                                                 
              ___   _____ ___    ____                            
             /   | / ___//   |  / __ \                           
            / /| | \__ \/ /| | / /_/ /                           
           / ___ |___/ / ___ |/ ____/                            
          /_/  |_/____/_/  |_/_/      𝑆 𝑇 𝐸 𝑅 𝐸 𝑂               

          asap_stereo (0.1.0)

          Github: https://github.com/AndrewAnnex/asap_stereo

    █████████████████████████████████████████████████████████████
    """

    def __init__(self, https=False, datum="D_MARS"):
        self.https  = https
        self.hirise = HiRISE(self.https, datum=datum)
        self.ctx    = CTX(self.https, datum=datum)
        self.common = CommonSteps()
        self.rover  = Rover()
        self.get_srs_info = self.common.get_srs_info
        self.get_map_info = self.common.get_map_info

    def ctx_one(self, left, right, cwd: Optional[str] = None):
        """
        Run first stage of CTX pipeline

        This command runs steps 1-3 of the CTX pipeline

        :param left: left image id
        :param right: right image id
        :param cwd: directory to run process within (default to CWD)
        """
        with cd(cwd):
            self.ctx.step_one(left, right)
            # ctxedr2lev1eo steps
            self.ctx.step_two()
            # move things
            self.ctx.step_three()

    def ctx_two(self, stereo: str, pedr_list: str, stereo2: Optional[str] = None, cwd: Optional[str] = None) -> None:
        """
        Run Second stage of CTX pipeline

        This command runs steps 4-12 of the CTX pipeline

        :param stereo: ASP stereo config file to use
        :param pedr_list: Path to PEDR files, defaults to None to use ODE Rest API
        :param stereo2: 2nd ASP stereo config file to use, if none use first stereo file again
        :param cwd: directory to run process within (default to CWD)
        """
        with cd(cwd):
            self.ctx.step_four()
            self.ctx.step_five(stereo)
            self.ctx.step_six(stereo)
            # asp_ctx_step2_map2dem steps
            self.ctx.step_seven(mpp=100, just_dem=True, dem_hole_fill_len=50)
            self.ctx.step_eight()
            self.ctx.step_nine()
            self.ctx.step_ten(stereo2 if stereo2 else stereo)
            self.ctx.step_eleven(stereo2 if stereo2 else stereo)
            self.ctx.step_seven(folder='results_map_ba')
            self.ctx.step_eight(folder='results_map_ba')
            self.ctx.step_twelve(pedr_list)

    def ctx_three(self, max_disp: float = None, demgsd: float = 24, imggsd: float = 6, cwd: Optional[str] = None, **kwargs) -> None:
        """
        Run third and final stage of the CTX pipeline

        This command runs steps 13-15 of the CTX pipeline

        :param max_disp: Maximum expected displacement in meters
        :param demgsd: GSD of final Dem, default is 1 mpp
        :param imggsd: GSD of full res image
        :param cwd: directory to run process within (default to CWD)
        :param kwargs:
        """
        with cd(cwd):
            self.ctx.step_thirteen(max_disp, **kwargs)
            self.ctx.step_fourteen(mpp=demgsd, **kwargs)
            self.ctx.step_fifteen(**kwargs)
            # go back and make final orthos and such
            self.ctx.step_fourteen(mpp=imggsd, just_ortho=True, **kwargs)
            self.ctx.step_eight(folder='results_map_ba', output_folder='dem_align')

    def hirise_one(self, left, right):
        """
        Download the EDR data from the PDS, requires two HiRISE Id's
        (order left vs right does not matter)

        This command runs step 1 of the HiRISE pipeline

        :param left: HiRISE Id
        :param right: HiRISE Id
        """
        self.hirise.step_one(left, right)

    def hirise_two(self, stereo, mpp=2, bundle_adjust_prefix='adjust/ba', max_iterations=50) -> None:
        """
        Run various calibration steps then:
        bundle adjust, produce DEM, render low res version for inspection
        This will take a while (sometimes over a day), use nohup!

        This command runs steps 2-9 of the HiRISE pipeline

        :param stereo: ASP stereo config file to use
        :param mpp: preview DEM GSD, defaults to 2 mpp
        :param bundle_adjust_prefix: bundle adjust prefix, defaults to 'adjust/ba'
        :param max_iterations: number of iterations for HiRISE bundle adjustment, defaults to 50
        """
        self.hirise.step_two()
        self.hirise.step_three()
        self.hirise.step_four()
        self.hirise.step_five()
        self.hirise.step_six(bundle_adjust_prefix=bundle_adjust_prefix, max_iterations=max_iterations)
        self.hirise.step_seven(stereo)
        self.hirise.step_eight(stereo)
        self.hirise.step_nine(mpp=mpp)

    def hirise_three(self, max_disp, ref_dem, demgsd: float = 1, imggsd: float = 0.25, **kwargs) -> None:
        """
        Given estimate of max disparity between reference elevation model
        and HiRISE output, run point cloud alignment and
        produce the final DEM/ORTHO data products.

        This command runs steps 10-12 of the HiRISE pipeline

        :param max_disp: Maximum expected displacement in meters
        :param ref_dem: Absolute path the reference dem
        :param demgsd: GSD of final Dem, default is 1 mpp
        :param imggsd: GSD of full res image
        """
        self.hirise.step_ten(max_disp, ref_dem, **kwargs)
        self.hirise.step_eleven(mpp=demgsd, **kwargs)
        self.hirise.step_twelve(**kwargs)
        # if user wants a second image with same res as step
        # eleven don't bother as prior call to eleven did the work
        if not math.isclose(imggsd, demgsd):
            self.hirise.step_eleven(mpp=imggsd, just_ortho=True)

    def info(self):
        """
        Get the number of threads and processes as a formatted string

        :return: str rep of info
        """
        return f"threads sp: {_threads_singleprocess}\nthreads mp: {_threads_multiprocess}\nprocesses: {_processes}"


def main():
    fire.Fire(ASAP)

if __name__ == '__main__':
    main()
<|MERGE_RESOLUTION|>--- conflicted
+++ resolved
@@ -708,7 +708,6 @@
             else:
                 self.get_pedr_4_pcalign_w_moody(f'{left}{postfix}.cub', proj=proj, https=https)
 
-<<<<<<< HEAD
     def img_to_luma(self, in_img, out_suffix='.jpeg'):
         """
         Convert RGB image to just the luma component, if 3 bands are present
@@ -799,8 +798,6 @@
             l  = next(Path.cwd().glob('*-L.tif'))
             self.cs.point2mesh('-s', 2, pc, l)
     
-    
-=======
     def get_geo_diff(self, ref_dem, src_dem=None):
         left, right, both = self.parse_stereopairs()
         ref_dem = Path(ref_dem).absolute()
@@ -838,8 +835,6 @@
         med_d = float(vals['Median difference'])       
         return med_d, abs(med_d)
         
-
->>>>>>> bc9de888
 
 class CTX(object):
     r"""
